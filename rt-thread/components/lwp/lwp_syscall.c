--- conflicted
+++ resolved
@@ -219,15 +219,11 @@
     [115]=SYSCALL_SIGN(sys_clock_nanosleep),
     [199]=SYSCALL_SIGN(sys_socketpair),
     [157]=SYSCALL_SIGN(sys_setsid),
-<<<<<<< HEAD
     [1024]=SYSCALL_SIGN(sys_board_shutdown),
-    // [78]=SYSCALL_SIGN(sys_readlinkat)
-=======
     // [78]=SYSCALL_SIGN(sys_readlinkat),
     [165]=SYSCALL_SIGN(sys_getrusage),
     [72]=SYSCALL_SIGN(sys_pselect6),
     [166]=SYSCALL_SIGN(sys_umask),
->>>>>>> ba4e5d6b
 };
 
 const void *lwp_get_sys_api(rt_uint32_t number)
