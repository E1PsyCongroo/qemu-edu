/*
 * Copyright (c) 2006-2021, RT-Thread Development Team
 *
 * SPDX-License-Identifier: Apache-2.0
 *
 * Change Logs:
 * Date           Author       Notes
 * 2019-10-28     Jesven       first version
 * 2021-02-06     lizhirui     fixed fixed vtable size problem
 * 2021-02-12     lizhirui     add 64-bit support for lwp_brk
 * 2021-02-19     lizhirui     add riscv64 support for lwp_user_accessable and lwp_get_from_user
 * 2021-06-07     lizhirui     modify user space bound check
 * 2022-12-25     wangxiaoyao  adapt to new mm
 * 2023-08-12     Shell        Fix parameter passing of lwp_mmap()/lwp_munmap()
 * 2023-08-29     Shell        Add API accessible()/data_get()/data_set()/data_put()
 * 2023-09-13     Shell        Add lwp_memcpy and support run-time choice of memcpy base on memory attr
 * 2023-09-19     Shell        add lwp_user_memory_remap_to_kernel
 */

#include "lwp_arch.h"
#include <rtthread.h>
#include <rthw.h>
#include <stddef.h>
#include <stdio.h>
#include <string.h>

#ifdef ARCH_MM_MMU

#include "lwp_internal.h"

#include <mm_aspace.h>
#include <mm_fault.h>
#include <mm_flag.h>
#include <mm_page.h>
#include <mmu.h>
#include <page.h>

#ifdef RT_USING_MUSLLIBC
#include "libc_musl.h"
#endif

#define DBG_TAG "LwP.mman"
#define DBG_LVL DBG_INFO
#include <rtdbg.h>

#include <stdlib.h>

#define STACK_OBJ _null_object

static const char *_null_get_name(rt_varea_t varea)
{
    return "null";
}

static void _null_page_fault(struct rt_varea *varea,
                             struct rt_aspace_fault_msg *msg)
{
    static void *null_page;

    if (!null_page)
    {
        null_page = rt_pages_alloc_ext(0, PAGE_ANY_AVAILABLE);
        if (null_page)
            memset(null_page, 0, ARCH_PAGE_SIZE);
        else
            return;
    }

    msg->response.status = MM_FAULT_STATUS_OK;
    msg->response.size = ARCH_PAGE_SIZE;
    msg->response.vaddr = null_page;
}

static rt_err_t _null_shrink(rt_varea_t varea, void *new_start, rt_size_t size)
{
    char *varea_start = varea->start;
    void *rm_start;
    void *rm_end;

    if (varea_start == (char *)new_start)
    {
        rm_start = varea_start + size;
        rm_end = varea_start + varea->size;
    }
    else /* if (varea_start < (char *)new_start) */
    {
        RT_ASSERT(varea_start < (char *)new_start);
        rm_start = varea_start;
        rm_end = new_start;
    }

    rt_varea_unmap_range(varea, rm_start, rm_end - rm_start);
    return RT_EOK;
}

static rt_err_t _null_split(struct rt_varea *existed, void *unmap_start, rt_size_t unmap_len, struct rt_varea *subset)
{
    rt_varea_unmap_range(existed, unmap_start, unmap_len);
    return RT_EOK;
}

static rt_err_t _null_expand(struct rt_varea *varea, void *new_vaddr, rt_size_t size)
{
    return RT_EOK;
}

static void _null_page_read(struct rt_varea *varea, struct rt_aspace_io_msg *msg)
{
    void *dest = msg->buffer_vaddr;
    memset(dest, 0, ARCH_PAGE_SIZE);

    msg->response.status = MM_FAULT_STATUS_OK;
    return ;
}

static void _null_page_write(struct rt_varea *varea, struct rt_aspace_io_msg *msg)
{
    /* write operation is not allowed */
    msg->response.status = MM_FAULT_STATUS_UNRECOVERABLE;
    return ;
}

static struct rt_mem_obj _null_object = {
    .get_name = _null_get_name,
    .hint_free = RT_NULL,
    .on_page_fault = _null_page_fault,

    .page_read = _null_page_read,
    .page_write = _null_page_write,

    .on_varea_expand = _null_expand,
    .on_varea_shrink = _null_shrink,
    .on_varea_split = _null_split,
};

int lwp_user_space_init(struct rt_lwp *lwp, rt_bool_t is_fork)
{
    void *stk_addr;
    int err = -RT_ENOMEM;
    const size_t flags = MMF_MAP_PRIVATE;

    err = arch_user_space_init(lwp);
    if (err == RT_EOK)
    {
        if (!is_fork)
        {
            stk_addr = (void *)USER_STACK_VSTART;
            err = rt_aspace_map(lwp->aspace, &stk_addr,
                                USER_STACK_VEND - USER_STACK_VSTART,
                                MMU_MAP_U_RWCB, flags, &STACK_OBJ, 0);
        }
    }

    return err;
}

void lwp_aspace_switch(struct rt_thread *thread)
{
    struct rt_lwp *lwp = RT_NULL;
    rt_aspace_t to_aspace;
    void *from_tbl, *to_table;

    if (thread->lwp)
    {
        lwp = (struct rt_lwp *)thread->lwp;
        to_aspace = lwp->aspace;
        to_table = to_aspace->page_table;
    }
    else
    {
        to_aspace = &rt_kernel_space;
        /* the page table is arch dependent but not aspace->page_table */
        to_table = arch_kernel_mmu_table_get();
    }

    /* must fetch the effected page table to avoid hot update */
    from_tbl = rt_hw_mmu_tbl_get();
    if (to_table != from_tbl)
    {
        rt_hw_aspace_switch(to_aspace);
    }
}

void lwp_unmap_user_space(struct rt_lwp *lwp)
{
    if (lwp->aspace)
        arch_user_space_free(lwp);
}

static void *_lwp_map_user(struct rt_lwp *lwp, void *map_va, size_t map_size,
                           int text)
{
    void *va = map_va;
    int ret = 0;
    rt_size_t flags = MMF_PREFETCH;

    if (text)
        flags |= MMF_TEXT;
    if (va != RT_NULL)
        flags |= MMF_MAP_FIXED;

    ret = rt_aspace_map_private(lwp->aspace, &va, map_size, MMU_MAP_U_RWCB, flags);
    if (ret != RT_EOK)
    {
        va = RT_NULL;
        LOG_I("lwp_map_user: failed to map %lx with size %lx with errno %d", map_va,
              map_size, ret);
    }

    return va;
}

int lwp_unmap_user(struct rt_lwp *lwp, void *va)
{
    int err = rt_aspace_unmap(lwp->aspace, va);

    return err;
}

/** fork the src_lwp->aspace in current */
int lwp_fork_aspace(struct rt_lwp *dest_lwp, struct rt_lwp *src_lwp)
{
    int err;
    err = rt_aspace_fork(&src_lwp->aspace, &dest_lwp->aspace);
    if (!err)
    {
        /* do a explicit aspace switch if the page table is changed */
        lwp_aspace_switch(rt_thread_self());
    }
    return err;
}

int lwp_unmap_user_phy(struct rt_lwp *lwp, void *va)
{
    return lwp_unmap_user(lwp, va);
}

void *lwp_map_user(struct rt_lwp *lwp, void *map_va, size_t map_size, int text)
{
    void *ret = RT_NULL;
    size_t offset = 0;

    if (!map_size)
    {
        return 0;
    }
    offset = (size_t)map_va & ARCH_PAGE_MASK;
    map_size += (offset + ARCH_PAGE_SIZE - 1);
    map_size &= ~ARCH_PAGE_MASK;
    map_va = (void *)((size_t)map_va & ~ARCH_PAGE_MASK);

    ret = _lwp_map_user(lwp, map_va, map_size, text);

    if (ret)
    {
        ret = (void *)((char *)ret + offset);
    }
    return ret;
}

static inline size_t _flags_to_attr(size_t flags)
{
    size_t attr;

    if (flags & LWP_MAP_FLAG_NOCACHE)
    {
        attr = MMU_MAP_U_RW;
    }
    else
    {
        attr = MMU_MAP_U_RWCB;
    }

    return attr;
}

static inline mm_flag_t _flags_to_aspace_flag(size_t flags)
{
    mm_flag_t mm_flag = 0;
    if (flags & LWP_MAP_FLAG_MAP_FIXED)
        mm_flag |= MMF_MAP_FIXED;
    if (flags & LWP_MAP_FLAG_PREFETCH)
        mm_flag |= MMF_PREFETCH;

    return mm_flag;
}

static rt_varea_t _lwp_map_user_varea(struct rt_lwp *lwp, void *map_va, size_t map_size, size_t flags)
{
    void *va = map_va;
    int ret = 0;
    rt_varea_t varea = RT_NULL;
    mm_flag_t mm_flags;
    size_t attr;

    attr = _flags_to_attr(flags);
    mm_flags = _flags_to_aspace_flag(flags);
    ret = rt_aspace_map_private(lwp->aspace, &va, map_size,
                                attr, mm_flags);
    if (ret == RT_EOK)
    {
        varea = rt_aspace_query(lwp->aspace, va);
    }

    if (ret != RT_EOK)
    {
        LOG_I("lwp_map_user: failed to map %lx with size %lx with errno %d", map_va,
              map_size, ret);
    }

    return varea;
}

static rt_varea_t _map_user_varea_ext(struct rt_lwp *lwp, void *map_va, size_t map_size, size_t flags)
{
    size_t offset = 0;

    if (!map_size)
    {
        return 0;
    }
    offset = (size_t)map_va & ARCH_PAGE_MASK;
    map_size += (offset + ARCH_PAGE_SIZE - 1);
    map_size &= ~ARCH_PAGE_MASK;
    map_va = (void *)((size_t)map_va & ~ARCH_PAGE_MASK);

    return _lwp_map_user_varea(lwp, map_va, map_size, flags);
}

rt_varea_t lwp_map_user_varea_ext(struct rt_lwp *lwp, void *map_va, size_t map_size, size_t flags)
{
    return _map_user_varea_ext(lwp, map_va, map_size, flags);
}

rt_varea_t lwp_map_user_varea(struct rt_lwp *lwp, void *map_va, size_t map_size)
{
    return _map_user_varea_ext(lwp, map_va, map_size, LWP_MAP_FLAG_NONE);
}

void *lwp_map_user_phy(struct rt_lwp *lwp, void *map_va, void *map_pa,
                       size_t map_size, int cached)
{
    int err;
    char *va;
    size_t offset = 0;

    if (!map_size)
    {
        return 0;
    }
    if (map_va)
    {
        if (((size_t)map_va & ARCH_PAGE_MASK) !=
            ((size_t)map_pa & ARCH_PAGE_MASK))
        {
            return 0;
        }
    }
    offset = (size_t)map_pa & ARCH_PAGE_MASK;
    map_size += (offset + ARCH_PAGE_SIZE - 1);
    map_size &= ~ARCH_PAGE_MASK;
    map_pa = (void *)((size_t)map_pa & ~ARCH_PAGE_MASK);

    struct rt_mm_va_hint hint = {.flags = 0,
                                 .limit_range_size = lwp->aspace->size,
                                 .limit_start = lwp->aspace->start,
                                 .prefer = map_va,
                                 .map_size = map_size};
    if (map_va != RT_NULL)
        hint.flags |= MMF_MAP_FIXED;

    rt_size_t attr = cached ? MMU_MAP_U_RWCB : MMU_MAP_U_RW;

    err =
        rt_aspace_map_phy(lwp->aspace, &hint, attr, MM_PA_TO_OFF(map_pa), (void **)&va);
    if (err != RT_EOK)
    {
        va = RT_NULL;
        LOG_W("%s", __func__);
    }
    else
    {
        va += offset;
    }

    return va;
}

rt_base_t lwp_brk(void *addr)
{
    rt_base_t ret = -1;
    rt_varea_t varea = RT_NULL;
    struct rt_lwp *lwp = RT_NULL;
    size_t size = 0;

    lwp = lwp_self();

    if ((size_t)addr == RT_NULL)
    {
        // addr = (char *)lwp->end_heap + 1;
        return lwp->brk;
    }

    // LOG_I("brk(0x%lx)\n", addr);
    // LOG_I("before brk: brk=%lx", lwp->brk);
    // LOG_I("lwp->end_heap=%lx", lwp->end_heap);

    ret = (size_t) addr;
    // if ((size_t)addr <= lwp->end_heap && (size_t)addr > USER_HEAP_VADDR)
    
    if ((size_t)addr <= lwp->brk || (size_t)addr < USER_HEAP_VADDR)
    {
        // LOG_I("type1");
        // ret = (size_t)addr;
    }
    else if ((size_t)addr >= lwp->brk && (size_t)addr <= lwp->end_heap) {
        // LOG_I("type2");
        lwp->brk = (size_t)addr;
    }
    else if ((size_t)addr <= USER_HEAP_VEND)
    {
        // LOG_I("type3");
        size = RT_ALIGN((size_t)addr - lwp->end_heap, ARCH_PAGE_SIZE);
        varea = lwp_map_user_varea_ext(lwp, (void *)lwp->end_heap, size, LWP_MAP_FLAG_PREFETCH);
        if (varea)
        {
            lwp->end_heap = (long)(varea->start + varea->size);
            lwp->brk = (size_t) addr;
            rt_kprintf("endheap=%p\n", lwp->end_heap);
        } else {
            LOG_E("lwp brk failed");
            ret = -1;
        }
    }

<<<<<<< HEAD
    LOG_I("after brk: addr=%p brk=%p, ret=%p", addr, lwp->brk, ret);
=======
    // LOG_I("after brk: brk=%lx, ret=%lx", lwp->brk, ret);
>>>>>>> 67fac33a

    return ret;
}

rt_inline rt_mem_obj_t _get_mmap_obj(struct rt_lwp *lwp)
{
    return &_null_object;
}

rt_inline rt_bool_t _memory_threshold_ok(void)
{
    #define GUARDIAN_BITS (10)
    size_t total, free;

    rt_page_get_info(&total, &free);
    if (free * (0x1000) < 0x100000)
    {
        LOG_I("%s: low of system memory", __func__);
        return RT_FALSE;
    }

    return RT_TRUE;
}

rt_inline long _uflag_to_kernel(long flag)
{
    flag &= ~MMF_MAP_FIXED;
    flag &= ~MMF_MAP_PRIVATE;
    flag &= ~MMF_MAP_PRIVATE_DONT_SYNC;
    return flag;
}

rt_inline long _uattr_to_kernel(long attr)
{
    /* Warning: be careful with the case if user attribution is unwritable */
    return attr;
}

static void _prefetch_mmap(rt_aspace_t aspace, void *addr, long size)
{
    struct rt_aspace_fault_msg msg;

    msg.fault_op = MM_FAULT_OP_WRITE;
    msg.fault_type = MM_FAULT_TYPE_PAGE_FAULT;

    for (char *base = addr; size > 0; base += ARCH_PAGE_SIZE, size -= ARCH_PAGE_SIZE)
    {
        msg.fault_vaddr = base;
        msg.off = (long)base >> MM_PAGE_SHIFT;
        rt_aspace_fault_try_fix(aspace, &msg);
    }
    return ;
}

void *lwp_user_memory_remap_to_kernel(rt_lwp_t lwp, void *uaddr, size_t length)
{
    long kattr;
    long kflag;
    long offset_in_mobj;
    long offset_in_page;
    rt_err_t error;
    rt_varea_t uarea;
    rt_mem_obj_t mobj;
    void *kaddr = 0;

    uarea = rt_aspace_query(lwp->aspace, uaddr);
    if (uarea)
    {
        /* setup the identical mapping, and align up for address & length */
        kattr = _uattr_to_kernel(uarea->attr);
        kflag = _uflag_to_kernel(uarea->flag);
        offset_in_mobj = uarea->offset + ((long)uaddr - (long)uarea->start) / ARCH_PAGE_SIZE;
        mobj = uarea->mem_obj;
        offset_in_page = (long)uaddr & ARCH_PAGE_MASK;
        length = RT_ALIGN(length + offset_in_page, ARCH_PAGE_SIZE);
        error = rt_aspace_map(&rt_kernel_space, &kaddr, length, kattr, kflag, mobj, offset_in_mobj);
        if (error)
        {
            LOG_I("%s(length=0x%lx,attr=0x%lx,flags=0x%lx): do map failed", __func__, length, kattr, kflag);
            kaddr = 0;
        }
        else
        {
            /* TODO: {make a memory lock?} */
            LOG_D("%s(length=0x%lx,attr=0x%lx,flags=0x%lx,offset=0x%lx) => %p", __func__, length, kattr, kflag, offset_in_mobj, kaddr);
            _prefetch_mmap(&rt_kernel_space, kaddr, length);
            kaddr += offset_in_page;
        }
    }

    return kaddr;
}
#include <dfs_dentry.h>
#define _AFFBLK_PGOFFSET (RT_PAGE_AFFINITY_BLOCK_SIZE >> MM_PAGE_SHIFT)

static rt_base_t _aligned_for_weak_mapping(off_t *ppgoff, rt_size_t *plen, rt_size_t *palign)
{
    off_t aligned_pgoffset, pgoffset = *ppgoff;
    rt_size_t length = *plen;
    rt_size_t min_align_size = *palign;
    rt_base_t aligned_size = 0;

    if (pgoffset >= 0)
    {
        /* force an alignment */
        aligned_pgoffset =
            RT_ALIGN_DOWN(pgoffset, RT_PAGE_AFFINITY_BLOCK_SIZE >> MM_PAGE_SHIFT);
        aligned_size = (pgoffset - aligned_pgoffset) << MM_PAGE_SHIFT;

        if (aligned_pgoffset != pgoffset)
        {
            /**
             * If requested pgoffset is not sitting on an aligned page offset,
             * expand the request mapping to force an alignment.
             */
            length += aligned_size;
            pgoffset = aligned_pgoffset;
        }

        /**
         * As this is a weak mapping, we can pick any reasonable address for our
         * requirement.
         */
        min_align_size = RT_PAGE_AFFINITY_BLOCK_SIZE;
    }
    else
    {
        RT_ASSERT(0 && "Unexpected input");
    }

    *ppgoff = pgoffset;
    *plen = length;
    *palign = min_align_size;

    return aligned_size;
}

void *lwp_mmap2(struct rt_lwp *lwp, void *addr, size_t length, int prot,
                int flags, int fd, off_t pgoffset)
{
    rt_err_t rc;
    rt_size_t k_attr, k_flags, k_offset, aligned_size = 0;
    rt_size_t min_align_size = 1 << MM_PAGE_SHIFT;
    rt_aspace_t uspace;
    rt_mem_obj_t mem_obj;
    void *ret = 0;
    LOG_D("%s(addr=0x%lx,length=0x%lx,fd=%d,pgoff=0x%lx)", __func__, addr, length, fd, pgoffset);

    /* alignment for affinity page block */
    if (flags & MAP_FIXED)
    {
        if (fd != -1)
        {
            /* requested mapping address */
            rt_base_t va_affid = RT_PAGE_PICK_AFFID(addr);
            rt_base_t pgoff_affid = RT_PAGE_PICK_AFFID(pgoffset << MM_PAGE_SHIFT);

            /* filter illegal align address */
            if (va_affid != pgoff_affid)
            {
                LOG_W("Unaligned mapping address %p(pgoff=0x%lx) from fd=%d",
                    addr, pgoffset, fd);
            }
        }
        else
        {
            /* anonymous mapping can always aligned */
        }
    }
    else
    {
        /* weak address selection */
        aligned_size = _aligned_for_weak_mapping(&pgoffset, &length, &min_align_size);
    }

    if (fd == -1)
    {
    #ifdef RT_DEBUGGING_PAGE_THRESHOLD
        if (!_memory_threshold_ok())
            return (void *)-ENOMEM;
    #endif /* RT_DEBUGGING_PAGE_THRESHOLD */

        k_offset = MM_PA_TO_OFF(addr);
        k_flags = MMF_CREATE(lwp_user_mm_flag_to_kernel(flags) | MMF_MAP_PRIVATE,
                             min_align_size);
        k_attr = lwp_user_mm_attr_to_kernel(prot);

        uspace = lwp->aspace;
        length = RT_ALIGN(length, ARCH_PAGE_SIZE);
        mem_obj = _get_mmap_obj(lwp);

        rc = rt_aspace_map(uspace, &addr, length, k_attr, k_flags, mem_obj, k_offset);
        if (rc == RT_EOK)
        {
            ret = addr;
        }
        else
        {
            ret = (void *)lwp_errno_to_posix(rc);
        }
    }
    else
    {
        struct dfs_file *d;

        d = fd_get(fd);
        if (d)
        {
            struct dfs_mmap2_args mmap2;

            mmap2.addr = addr;
            mmap2.length = length;
            mmap2.min_align_size = min_align_size;
            mmap2.prot = prot;
            mmap2.flags = flags;
            mmap2.pgoffset = pgoffset;
            mmap2.ret = (void *)-1;
            mmap2.lwp = lwp;

            rc = dfs_file_mmap2(d, &mmap2);
            if (rc == RT_EOK)
            {
                ret = mmap2.ret;
            }
            else
            {
                ret = (void *)lwp_errno_to_posix(rc);
            }
        }
    }

    if ((long)ret <= 0)
    {
        LOG_D("%s() => %ld", __func__, ret);
    }
    else
    {
        ret = (char *)ret + aligned_size;
        LOG_D("%s() => 0x%lx", __func__, ret);
    }

    return ret;
}

int lwp_munmap(struct rt_lwp *lwp, void *addr, size_t length)
{
    int ret;

    RT_ASSERT(lwp);
    ret = rt_aspace_unmap_range(lwp->aspace, addr, length);
    return lwp_errno_to_posix(ret);
}

void *lwp_mremap(struct rt_lwp *lwp, void *old_address, size_t old_size,
                    size_t new_size, int flags, void *new_address)
{
    RT_ASSERT(lwp);

    return rt_aspace_mremap_range(lwp->aspace, old_address, old_size, new_size, flags, new_address);
}

size_t lwp_get_from_user(void *dst, void *src, size_t size)
{
    struct rt_lwp *lwp = RT_NULL;

    /* check src */

    if (src < (void *)USER_VADDR_START)
    {
        return 0;
    }
    if (src >= (void *)USER_VADDR_TOP)
    {
        return 0;
    }
    if ((void *)((char *)src + size) > (void *)USER_VADDR_TOP)
    {
        return 0;
    }

    lwp = lwp_self();
    if (!lwp)
    {
        return 0;
    }

    return lwp_data_get(lwp, dst, src, size);
}

size_t lwp_put_to_user(void *dst, void *src, size_t size)
{
    struct rt_lwp *lwp = RT_NULL;

    /* check dst */
    if (dst < (void *)USER_VADDR_START)
    {
        return 0;
    }
    if (dst >= (void *)USER_VADDR_TOP)
    {
        return 0;
    }
    if ((void *)((char *)dst + size) > (void *)USER_VADDR_TOP)
    {
        return 0;
    }

    lwp = lwp_self();
    if (!lwp)
    {
        return 0;
    }

    return lwp_data_put(lwp, dst, src, size);
}

rt_inline rt_bool_t _can_unaligned_access(const char *addr)
{
    return rt_kmem_v2p((char *)addr) - PV_OFFSET == addr;
}

void *lwp_memcpy(void * __restrict dst, const void * __restrict src, size_t size)
{
    void *rc = dst;
    long len;

    if (lwp_in_user_space(dst))
    {
        if (!lwp_in_user_space(src))
        {
            len = lwp_put_to_user(dst, (void *)src, size);
            if (!len)
            {
                LOG_E("lwp_put_to_user(lwp=%p, dst=%p,src=%p,size=0x%lx) failed", lwp_self(), dst, src, size);
            }
        }
        else
        {
            /* not support yet */
            LOG_W("%s(dst=%p,src=%p,size=0x%lx): operation not support", dst, src, size, __func__);
        }
    }
    else
    {
        if (lwp_in_user_space(src))
        {
            len = lwp_get_from_user(dst, (void *)src, size);
            if (!len)
            {
                LOG_E("lwp_get_from_user(lwp=%p, dst=%p,src=%p,size=0x%lx) failed", lwp_self(), dst, src, size);
            }
        }
        else
        {
            if (_can_unaligned_access(dst) && _can_unaligned_access(src))
            {
                rc = memcpy(dst, src, size);
            }
            else
            {
                rt_memcpy(dst, src, size);
            }
        }
    }

    return rc;
}

int lwp_user_accessible_ext(struct rt_lwp *lwp, void *addr, size_t size)
{
    void *addr_start = RT_NULL, *addr_end = RT_NULL, *next_page = RT_NULL;
    void *tmp_addr = RT_NULL;

    if (!lwp)
    {
        return RT_FALSE;
    }
    if (!size || !addr)
    {
        return RT_FALSE;
    }
    addr_start = addr;
    addr_end = (void *)((char *)addr + size);

#ifdef ARCH_RISCV64
    if (addr_start < (void *)USER_VADDR_START)
    {
        return RT_FALSE;
    }
#else
    if (addr_start >= (void *)USER_VADDR_TOP)
    {
        return RT_FALSE;
    }
    if (addr_end > (void *)USER_VADDR_TOP)
    {
        return RT_FALSE;
    }
#endif

    next_page =
        (void *)(((size_t)addr_start + ARCH_PAGE_SIZE) & ~(ARCH_PAGE_SIZE - 1));
    do
    {
        size_t len = (char *)next_page - (char *)addr_start;

        if (size < len)
        {
            len = size;
        }
        tmp_addr = lwp_v2p(lwp, addr_start);
        if (tmp_addr == ARCH_MAP_FAILED &&
            !rt_aspace_query(lwp->aspace, addr_start))
        {
            return RT_FALSE;
        }
        addr_start = (void *)((char *)addr_start + len);
        size -= len;
        next_page = (void *)((char *)next_page + ARCH_PAGE_SIZE);
    } while (addr_start < addr_end);
    return RT_TRUE;
}

int lwp_user_accessable(void *addr, size_t size)
{
    return lwp_user_accessible_ext(lwp_self(), addr, size);
}

#define ALIGNED(addr) (!((rt_size_t)(addr) & ARCH_PAGE_MASK))

/* src is in lwp address space, dst is in current thread space */
size_t lwp_data_get(struct rt_lwp *lwp, void *dst, void *src, size_t size)
{
    size_t copy_len = 0;
    char *temp_page = 0;
    char *dst_iter, *dst_next_page;
    char *src_copy_end, *src_iter, *src_iter_aligned;

    if (!size || !dst)
    {
        return 0;
    }
    dst_iter = dst;
    src_iter = src;
    src_copy_end = src + size;
    dst_next_page =
        (char *)(((size_t)src_iter + ARCH_PAGE_SIZE) & ~(ARCH_PAGE_SIZE - 1));
    do
    {
        size_t bytes_to_copy = (char *)dst_next_page - (char *)src_iter;
        if (bytes_to_copy > size)
        {
            bytes_to_copy = size;
        }

        if (ALIGNED(src_iter) && bytes_to_copy == ARCH_PAGE_SIZE)
        {
            /* get page to kernel buffer */
            if (rt_aspace_page_get(lwp->aspace, src_iter, dst_iter))
                break;
        }
        else
        {
            if (!temp_page)
                temp_page = rt_pages_alloc_ext(0, PAGE_ANY_AVAILABLE);
            if (!temp_page)
                break;

            src_iter_aligned = (char *)((long)src_iter & ~ARCH_PAGE_MASK);
            if (rt_aspace_page_get(lwp->aspace, src_iter_aligned, temp_page))
                break;
            memcpy(dst_iter, temp_page + (src_iter - src_iter_aligned), bytes_to_copy);
        }

        dst_iter = dst_iter + bytes_to_copy;
        src_iter = src_iter + bytes_to_copy;
        size -= bytes_to_copy;
        dst_next_page = (void *)((char *)dst_next_page + ARCH_PAGE_SIZE);
        copy_len += bytes_to_copy;
    } while (src_iter < src_copy_end);

    if (temp_page)
        rt_pages_free(temp_page, 0);
    return copy_len;
}

/* dst is in lwp address space, src is in current thread space */
size_t lwp_data_put(struct rt_lwp *lwp, void *dst, void *src, size_t size)
{
    size_t copy_len = 0;
    char *temp_page = 0;
    char *dst_iter, *dst_iter_aligned, *dst_next_page;
    char *src_put_end, *src_iter;

    if (!size || !dst)
    {
        return 0;
    }

    src_iter = src;
    dst_iter = dst;
    src_put_end = dst + size;
    dst_next_page =
        (char *)(((size_t)dst_iter + ARCH_PAGE_SIZE) & ~(ARCH_PAGE_SIZE - 1));
    do
    {
        size_t bytes_to_put = (char *)dst_next_page - (char *)dst_iter;
        if (bytes_to_put > size)
        {
            bytes_to_put = size;
        }

        if (ALIGNED(dst_iter) && bytes_to_put == ARCH_PAGE_SIZE)
        {
            /* write to page in kernel */
            if (rt_aspace_page_put(lwp->aspace, dst_iter, src_iter))
                break;
        }
        else
        {
            if (!temp_page)
                temp_page = rt_pages_alloc_ext(0, PAGE_ANY_AVAILABLE);
            if (!temp_page)
                break;

            dst_iter_aligned = (void *)((long)dst_iter & ~ARCH_PAGE_MASK);
            if (rt_aspace_page_get(lwp->aspace, dst_iter_aligned, temp_page))
                break;
            memcpy(temp_page + (dst_iter - dst_iter_aligned), src_iter, bytes_to_put);
            if (rt_aspace_page_put(lwp->aspace, dst_iter_aligned, temp_page))
                break;
        }

        src_iter = src_iter + bytes_to_put;
        dst_iter = dst_iter + bytes_to_put;
        size -= bytes_to_put;
        dst_next_page = dst_next_page + ARCH_PAGE_SIZE;
        copy_len += bytes_to_put;
    } while (dst_iter < src_put_end);

    if (temp_page)
        rt_pages_free(temp_page, 0);
    return copy_len;
}

/* Set N bytes of S to C */
size_t lwp_data_set(struct rt_lwp *lwp, void *dst, int byte, size_t size)
{
    size_t copy_len = 0;
    char *temp_page = 0;
    char *dst_iter, *dst_iter_aligned, *dst_next_page;
    char *dst_put_end;

    if (!size || !dst)
    {
        return 0;
    }

    dst_iter = dst;
    dst_put_end = dst + size;
    dst_next_page =
        (char *)(((size_t)dst_iter + ARCH_PAGE_SIZE) & ~(ARCH_PAGE_SIZE - 1));
    temp_page = rt_pages_alloc_ext(0, PAGE_ANY_AVAILABLE);
    if (temp_page)
    {
        do
        {
            size_t bytes_to_put = (char *)dst_next_page - (char *)dst_iter;
            if (bytes_to_put > size)
            {
                bytes_to_put = size;
            }

            dst_iter_aligned = (void *)((long)dst_iter & ~ARCH_PAGE_MASK);
            if (!ALIGNED(dst_iter) || bytes_to_put != ARCH_PAGE_SIZE)
                if (rt_aspace_page_get(lwp->aspace, dst_iter_aligned, temp_page))
                    break;

            memset(temp_page + (dst_iter - dst_iter_aligned), byte, bytes_to_put);
            if (rt_aspace_page_put(lwp->aspace, dst_iter_aligned, temp_page))
                break;

            dst_iter = dst_iter + bytes_to_put;
            size -= bytes_to_put;
            dst_next_page = dst_next_page + ARCH_PAGE_SIZE;
            copy_len += bytes_to_put;
        } while (dst_iter < dst_put_end);

        rt_pages_free(temp_page, 0);
    }

    return copy_len;
}

size_t lwp_user_strlen_ext(struct rt_lwp *lwp, const char *s)
{
    int len = 0;
    char *temp_buf = RT_NULL;
    void *addr_start = RT_NULL;
    int get_bytes = 0;
    int index = 0;

    if (s == RT_NULL)
        return 0;

    if (lwp == RT_NULL)
    {
        LOG_W("%s: lwp is NULL", __func__);
        return -1;
    }

    addr_start = (void *)s;
    temp_buf = rt_pages_alloc_ext(0, PAGE_ANY_AVAILABLE);
    if (!temp_buf)
    {
        LOG_W("%s: No memory", __func__);
        return -1;
    }

    get_bytes = lwp_data_get(lwp, temp_buf, addr_start, ARCH_PAGE_SIZE);
    if (get_bytes == 0)
    {
        LOG_I("lwp_data_get(lwp=%p,dst=0x%lx,src=0x%lx,size=0x1000) failed", lwp, temp_buf, addr_start);
        rt_pages_free(temp_buf, 0);
        return -1;
    }

    while (temp_buf[index] != '\0')
    {
        len++;
        index++;
        if (index == get_bytes)
        {
            if (get_bytes == ARCH_PAGE_SIZE)
            {
                get_bytes = lwp_data_get(lwp, temp_buf, addr_start + len, ARCH_PAGE_SIZE);
                if (get_bytes == 0)
                {
                    LOG_I("lwp_data_get(lwp=%p,dst=0x%lx,src=0x%lx,size=0x1000): user data unaccessible",
                        lwp, temp_buf, addr_start);
                    len = -1;
                    break;
                }
                index = 0;
            }
            else
            {
                LOG_I("lwp_data_get(lwp=%p,dst=0x%lx,src=0x%lx,size=0x1000): user data unaccessible",
                    lwp, temp_buf, addr_start);
                len = -1;
                break;
            }
        }
    }

    rt_pages_free(temp_buf, 0);
    return len;
}

size_t lwp_user_strlen(const char *s)
{
    struct rt_lwp *lwp = RT_NULL;

    lwp = lwp_self();
    RT_ASSERT(lwp != RT_NULL);

    return lwp_user_strlen_ext(lwp, s);
}

size_t lwp_strlen(struct rt_lwp *lwp, const char *s)
{
    if (lwp_in_user_space(s))
        return lwp_user_strlen_ext(lwp, s);
    else
        return strlen(s);
}

#endif<|MERGE_RESOLUTION|>--- conflicted
+++ resolved
@@ -433,11 +433,7 @@
         }
     }
 
-<<<<<<< HEAD
-    LOG_I("after brk: addr=%p brk=%p, ret=%p", addr, lwp->brk, ret);
-=======
-    // LOG_I("after brk: brk=%lx, ret=%lx", lwp->brk, ret);
->>>>>>> 67fac33a
+    // LOG_I("after brk: brk=%lu, ret=%lu", lwp->brk, ret);
 
     return ret;
 }
